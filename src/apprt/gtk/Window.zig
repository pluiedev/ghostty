--- conflicted
+++ resolved
@@ -7,14 +7,6 @@
 
 const std = @import("std");
 const builtin = @import("builtin");
-<<<<<<< HEAD
-
-const gtk = @import("gtk");
-const gobject = @import("gobject");
-
-const build_config = @import("../../build_config.zig");
-=======
->>>>>>> 22f3e60d
 const Allocator = std.mem.Allocator;
 const assert = std.debug.assert;
 
